"""`Online Non-Negative Matrix Factorization. <https://arxiv.org/abs/1604.02634>`

Implements online non-negative matrix factorization algorithm, which allows for fast latent topic inference.
This NMF implementation updates in a streaming fashion and works best with sparse corpora.

- W is a word-topic matrix
- h is a topic-document matrix
- r is a smoothed (v - Wh)
- v is an input word-document matrix

The idea of the algorithm is as follows:

.. code-block:: text

    Initialize W, A and B matrices

    Input corpus
    Split corpus to batches

    for v in batches:
        infer h (and optionally r):
            do coordinate gradient descent step to find h that minimizes (v - Wh) l2 norm
            bound h so that it is non-negative

            r = v - Wh
            bound and smooth r

        update A and B

        update W:
            do gradient descent for W using A and B values

The NMF should be used whenever one needs faster topic extraction.

"""

import itertools

import logging
import numpy as np
import scipy.sparse
from scipy.stats import halfnorm

from gensim import interfaces
from gensim import matutils
from gensim import utils
from gensim.interfaces import TransformedCorpus
from gensim.models import basemodel, CoherenceModel
from gensim.models.nmf_pgd import solve_h, solve_r

logger = logging.getLogger(__name__)


class Nmf(interfaces.TransformationABC, basemodel.BaseTopicModel):
    """Online Non-Negative Matrix Factorization.

    `Renbo Zhao et al :"Online Nonnegative Matrix Factorization with Outliers" <https://arxiv.org/abs/1604.02634>`_

    """

    def __init__(
        self,
        corpus=None,
        num_topics=100,
        id2word=None,
        chunksize=2000,
        passes=1,
        lambda_=1.0,
        kappa=1.0,
        minimum_probability=0.01,
        use_r=False,
        w_max_iter=200,
        w_stop_condition=1e-4,
        h_r_max_iter=50,
        h_r_stop_condition=1e-3,
        eval_every=10,
        v_max=None,
        normalize=True,
        sparse_coef=3,
        random_state=None,
    ):
        """

        Parameters
        ----------
        corpus : iterable of list of (int, float), optional
          Training corpus.
        num_topics : int, optional
            Number of topics to extract.
        id2word: gensim.corpora.dictionary.Dictionary, optional
            Mapping from token id to token. If not set words get replaced with word ids.
        chunksize: int, optional
            Number of documents to be used in each training chunk.
        passes: int, optioanl
            Number of full passes over the training corpus.
        \lambda_ : float, optional
            Residuals regularizer coefficient. Increasing it helps prevent ovefitting. Has no effect if `use_r` is set
            to False.
        kappa : float, optional
            Gradient descent step size.
            Larger value makes the model train faster, but could lead to non-convergence if set too large.
        w_max_iter: int, optional
            Maximum number of iterations to train W matrix per each batch.
        w_stop_condition: float, optional
            If error difference gets less than that, training of matrix ``W`` stops for current batch.
        h_r_max_iter: int, optional
            Maximum number of iterations to train h and r matrices per each batch.
        h_r_stop_condition: float
            If error difference gets less than that, training of matrices ``h`` and ``r`` stops for current batch.
        eval_every: int, optional
            Number of batches after which l2 norm of (v - Wh) is computed. Decreases performance if set too low.
        v_max: int, optional
            Deprecated.
        normalize: bool, optional
            Whether to normalize W, h and r. Allows for estimation of perplexity, coherence, e.t.c.
        sparse_coef: float, optional
<<<<<<< HEAD
            Deprecated.
=======
            Larger value makes W sparser, which improves speed but decreases topics quality.
>>>>>>> 6e5b2887
        random_state: {np.random.RandomState, int}, optional
            Seed for random generator. Needed for reproducibility.

        """
        self._w_error = None
        self.num_tokens = None
        self.num_topics = num_topics
        self.id2word = id2word
        self.chunksize = chunksize
        self.passes = passes
        self._lambda_ = lambda_
        self._kappa = kappa
        self.minimum_probability = minimum_probability
        self.use_r = use_r
        self._w_max_iter = w_max_iter
        self._w_stop_condition = w_stop_condition
        self._h_r_max_iter = h_r_max_iter
        self._h_r_stop_condition = h_r_stop_condition
        self.v_max = v_max
        self.eval_every = eval_every
        self.normalize = normalize
        self.random_state = utils.get_random_state(random_state)

        if self.id2word is None:
            self.id2word = utils.dict_from_corpus(corpus)

        self.num_tokens = len(self.id2word)

        self.A = None
        self.B = None

        self._W = None
        self.w_std = None

        self._h = None
        self._r = None

        if corpus is not None:
            self.update(corpus)

    def get_topics(self, normalize=None):
        """Get the term-topic matrix learned during inference.

        Parameters
        ----------
        normalize : bool, optional
            Whether to normalize an output vector.

        Returns
        -------
        numpy.ndarray
            The probability for each word in each topic, shape (`num_topics`, `vocabulary_size`).

        """
        dense_topics = self._W.T
        if normalize is None:
            normalize = self.normalize
        if normalize:
            return dense_topics / dense_topics.sum(axis=1).reshape(-1, 1)

        return dense_topics

    def __getitem__(self, bow, eps=None):
        return self.get_document_topics(bow, eps)

    def show_topics(self, num_topics=10, num_words=10, log=False,
                    formatted=True, normalize=None):
        """Get the topics sorted by sparsity.

        Parameters
        ----------
        num_topics : int, optional
            Number of topics to be returned. Unlike LSA, there is no natural ordering between the topics in NMF.
            The returned topics subset of all topics is therefore arbitrary and may change between two NMF
            training runs.
        num_words : int, optional
            Number of words to be presented for each topic. These will be the most relevant words (assigned the highest
            probability for each topic).
        log : bool, optional
            Whether the output is also logged, besides being returned.
        formatted : bool, optional
            Whether the topic representations should be formatted as strings. If False, they are returned as
            2 tuples of (word, probability).
        normalize : bool, optional
            Whether to normalize an output vector.

        Returns
        -------
        list of {str, tuple of (str, float)}
            a list of topics, each represented either as a string (when `formatted` == True) or word-probability
            pairs.

        """
        if normalize is None:
            normalize = self.normalize

        sparsity = self._W.mean(axis=0)

        if num_topics < 0 or num_topics >= self.num_topics:
            num_topics = self.num_topics
            chosen_topics = range(num_topics)
        else:
            num_topics = min(num_topics, self.num_topics)

            sorted_topics = list(matutils.argsort(sparsity))
            chosen_topics = (
                sorted_topics[: num_topics // 2] + sorted_topics[-num_topics // 2:]
            )

        shown = []

        topics = self.get_topics(normalize=normalize)

        for i in chosen_topics:
            topic = topics[i]
            bestn = matutils.argsort(topic, num_words, reverse=True).ravel()
            topic = [(self.id2word[id], topic[id]) for id in bestn]
            if formatted:
                topic = " + ".join(['%.3f*"%s"' % (v, k) for k, v in topic])

            shown.append((i, topic))
            if log:
                logger.info("topic #%i (%.3f): %s", i, sparsity[i], topic)

        return shown

    def show_topic(self, topicid, topn=10, normalize=None):
        """Get the representation for a single topic. Words here are the actual strings, in constrast to
        :meth:`~gensim.models.nmf.Nmf.get_topic_terms` that represents words by their vocabulary ID.

        Parameters
        ----------
        topicid : int
            The ID of the topic to be returned
        topn : int, optional
            Number of the most significant words that are associated with the topic.
        normalize : bool, optional
            Whether to normalize an output vector.

        Returns
        -------
        list of (str, float)
            Word - probability pairs for the most relevant words generated by the topic.

        """
        if normalize is None:
            normalize = self.normalize

        return [
            (self.id2word[id], value)
            for id, value in self.get_topic_terms(topicid, topn,
                                                  normalize=normalize)
        ]

    def get_topic_terms(self, topicid, topn=10, normalize=None):
        """Get the representation for a single topic. Words the integer IDs, in constrast to
        :meth:`~gensim.models.nmf.Nmf.show_topic` that represents words by the actual strings.

        Parameters
        ----------
        topicid : int
            The ID of the topic to be returned
        topn : int, optional
            Number of the most significant words that are associated with the topic.
        normalize : bool, optional
            Whether to normalize an output vector.

        Returns
        -------
        list of (int, float)
            Word ID - probability pairs for the most relevant words generated by the topic.

        """
        topic = self._W.getcol(topicid).toarray()[0]

        if normalize is None:
            normalize = self.normalize
        if normalize:
            topic /= topic.sum()

        bestn = matutils.argsort(topic, topn, reverse=True)
        return [(idx, topic[idx]) for idx in bestn]

    def top_topics(self, corpus=None, texts=None, dictionary=None, window_size=None,
                   coherence='u_mass', topn=20, processes=-1):
        """Get the topics sorted by coherence.

        Parameters
        ----------
        corpus : iterable of list of (int, float), optional
          Training corpus.
        texts : list of list of str, optional
            Tokenized texts, needed for coherence models that use sliding window based (i.e. coherence=`c_something`)
            probability estimator .
        dictionary : :class:`~gensim.corpora.dictionary.Dictionary`, optional
            Gensim dictionary mapping of id word to create corpus.
            If `model.id2word` is present, this is not needed. If both are provided, passed `dictionary` will be used.
        window_size : int, optional
            Is the size of the window to be used for coherence measures using boolean sliding window as their
            probability estimator. For 'u_mass' this doesn't matter.
            If None - the default window sizes are used which are: 'c_v' - 110, 'c_uci' - 10, 'c_npmi' - 10.
        coherence : {'u_mass', 'c_v', 'c_uci', 'c_npmi'}, optional
            Coherence measure to be used.
            Fastest method - 'u_mass', 'c_uci' also known as `c_pmi`.
            For 'u_mass' corpus should be provided, if texts is provided, it will be converted to corpus
            using the dictionary. For 'c_v', 'c_uci' and 'c_npmi' `texts` should be provided (`corpus` isn't needed)
        topn : int, optional
            Integer corresponding to the number of top words to be extracted from each topic.
        processes : int, optional
            Number of processes to use for probability estimation phase, any value less than 1 will be interpreted as
            num_cpus - 1.

        Returns
        -------
        list of (list of (int, str), float)
            Each element in the list is a pair of a topic representation and its coherence score. Topic representations
            are distributions of words, represented as a list of pairs of word IDs and their probabilities.

        """
        cm = CoherenceModel(
            model=self, corpus=corpus, texts=texts, dictionary=dictionary,
            window_size=window_size, coherence=coherence, topn=topn,
            processes=processes
        )
        coherence_scores = cm.get_coherence_per_topic()

        str_topics = []
        for topic in self.get_topics():  # topic = array of vocab_size floats, one per term
            bestn = matutils.argsort(topic, topn=topn, reverse=True)  # top terms for topic
            beststr = [(topic[_id], self.id2word[_id]) for _id in bestn]  # membership, token
            str_topics.append(beststr)  # list of topn (float membership, token) tuples

        scored_topics = zip(str_topics, coherence_scores)
        return sorted(scored_topics, key=lambda tup: tup[1], reverse=True)

    def log_perplexity(self, corpus):
        """Calculate perplexity bound on the specified corpus.

        Perplexity = e^(-bound).

        Parameters
        ----------
        corpus : iterable of list of (int, float), optional
          Training corpus.

        Returns
        -------
        float
            The perplexity bound.

        """
        W = self.get_topics().T

        H = np.zeros((W.shape[1], len(corpus)))
        for bow_id, bow in enumerate(corpus):
            for topic_id, factor in self[bow]:
                H[topic_id, bow_id] = factor

        dense_corpus = matutils.corpus2dense(corpus, W.shape[0])

        pred_factors = W.dot(H)
        pred_factors /= pred_factors.sum(axis=0)

        return (np.log(pred_factors, where=pred_factors > 0) * dense_corpus).sum() / dense_corpus.sum()

    def get_term_topics(self, word_id, minimum_probability=None,
                        normalize=None):
        """Get the most relevant topics to the given word.

        Parameters
        ----------
        word_id : int
            The word for which the topic distribution will be computed.
        minimum_probability : float, optional
            Topics with an assigned probability below this threshold will be discarded.
        normalize : bool, optional
            Whether to normalize an output vector.

        Returns
        -------
        list of (int, float)
            The relevant topics represented as pairs of their ID and their assigned probability, sorted
            by relevance to the given word.

        """
        if minimum_probability is None:
            minimum_probability = self.minimum_probability
        minimum_probability = max(minimum_probability, 1e-8)

        # if user enters word instead of id in vocab, change to get id
        if isinstance(word_id, str):
            word_id = self.id2word.doc2bow([word_id])[0][0]

        values = []

        word_topics = self._W[word_id]

        if normalize is None:
            normalize = self.normalize
        if normalize and word_topics.sum() > 0:
            word_topics /= word_topics.sum()

        for topic_id in range(0, self.num_topics):
            word_coef = word_topics[topic_id]

            if word_coef >= minimum_probability:
                values.append((topic_id, word_coef))

        return values

    def get_document_topics(self, bow, minimum_probability=None,
                            normalize=None):
        """Get the topic distribution for the given document.

        Parameters
        ----------
        bow : list of (int, float)
            The document in BOW format.
        minimum_probability : float
            Topics with an assigned probability lower than this threshold will be discarded.
        normalize : bool, optional
            Whether to normalize an output vector.

        Returns
        -------
        list of (int, float)
            Topic distribution for the whole document. Each element in the list is a pair of a topic's id, and
            the probability that was assigned to it.

        """
        if minimum_probability is None:
            minimum_probability = self.minimum_probability
        minimum_probability = max(minimum_probability, 1e-8)

        # if the input vector is a corpus, return a transformed corpus
        is_corpus, corpus = utils.is_corpus(bow)

        if is_corpus:
            kwargs = dict(minimum_probability=minimum_probability)
            return self._apply(corpus, **kwargs)

        v = matutils.corpus2csc([bow], len(self.id2word)).tocsr()
        h, _ = self._solveproj(v, self._W, v_max=np.inf)

        if normalize is None:
            normalize = self.normalize
        if normalize:
            h.data /= h.sum()

        return [
            (idx, proba)
            for idx, proba in enumerate(h[:, 0])
            if not minimum_probability or proba > minimum_probability
        ]

    def _setup(self, corpus):
        """Infer info from the first document and initialize matrices.

        Parameters
        ----------
        corpus : iterable of list of (int, float), optional
          Training corpus.

        """
        self._h, self._r = None, None
        first_doc_it = itertools.tee(corpus, 1)
        first_doc = next(first_doc_it[0])
        first_doc = matutils.corpus2csc([first_doc], len(self.id2word))
        self.w_std = np.sqrt(first_doc.mean() / (self.num_tokens * self.num_topics))

        self._W = np.abs(
            self.w_std
            * halfnorm.rvs(
                size=(self.num_tokens, self.num_topics), random_state=self.random_state
            )
        )

        self.A = np.zeros((self.num_topics, self.num_topics))
        self.B = np.zeros((self.num_tokens, self.num_topics))

    def update(self, corpus, chunks_as_numpy=False):
        """Train the model with new documents.

        Parameters
        ----------
        corpus : iterable of list of (int, float), optional
            Training corpus.
        chunks_as_numpy : bool, optional
            Deprecated.

        """

        if self._W is None:
            self._setup(corpus)

        chunk_idx = 1

        for _ in range(self.passes):
            for chunk in utils.grouper(
                corpus, self.chunksize, as_numpy=chunks_as_numpy
            ):
                self.random_state.shuffle(chunk)
                v = matutils.corpus2csc(chunk, len(self.id2word))
                self._h, self._r = self._solveproj(
                    v, self._W, r=self._r, h=self._h, v_max=self.v_max
                )
                h, r = self._h, self._r

                self.A *= chunk_idx - 1
                self.A += h.dot(h.T)
                self.A /= chunk_idx

                self.B *= chunk_idx - 1
                self.B += (v - r).dot(h.T)
                self.B /= chunk_idx

                self._solve_w()

                if chunk_idx % self.eval_every == 0:
                    Wt = self._W.T
                    Wtv = scipy.sparse.csc_matrix.dot(Wt, v)
                    Wtr = scipy.sparse.csc_matrix.dot(Wt, r)
                    WtWh = Wt.dot(self._W).dot(h)

                    logger.info(
                        "Loss (no outliers): {}\tLoss (with outliers): {}".format(
                            np.linalg.norm(Wtv - WtWh),
                            np.linalg.norm(Wtv - WtWh - Wtr),
                        )
                    )

                chunk_idx += 1

        Wt = self._W.T
        Wtv = scipy.sparse.csc_matrix.dot(Wt, v)
        Wtr = scipy.sparse.csc_matrix.dot(Wt, r)
        WtWh = Wt.dot(self._W).dot(h)

        logger.info(
            "Loss (no outliers): {}\tLoss (with outliers): {}".format(
                np.linalg.norm(Wtv - WtWh),
                np.linalg.norm(Wtv - WtWh - Wtr),
            )
        )

    def _solve_w(self):
        """Update W matrix."""

        def error():
            Wt = self._W.T
            return (
                0.5 * Wt.dot(self._W).dot(self.A).trace()
                - Wt.dot(self.B).trace()
            )

        eta = self._kappa / np.linalg.norm(self.A)

        for iter_number in range(self._w_max_iter):
            logger.debug("w_error: %s" % self._w_error)

            error_ = error()

            if (
                self._w_error
                and np.abs((error_ - self._w_error) / self._w_error) < self._w_stop_condition
            ):
                break

            self._w_error = error_

            self._W -= eta * (self._W.dot(self.A) - self.B)
            self._transform()

    def _apply(self, corpus, chunksize=None, **kwargs):
        """Apply the transformation to a whole corpus and get the result as another corpus.

        Parameters
        ----------
        corpus : iterable of list of (int, float), optional
          Training corpus.
        chunksize : int, optional
            If provided, a more effective processing will performed.

        Returns
        -------
        :class:`~gensim.interfaces.TransformedCorpus`
            Transformed corpus.

        """
        return TransformedCorpus(self, corpus, chunksize, **kwargs)

    def _transform(self):
        """Apply boundaries on W."""
        np.clip(self._W, 0, self.v_max, out=self._W)
        sumsq = np.linalg.norm(self._W, axis=0)
        np.maximum(sumsq, 1, out=sumsq)
        self._W /= sumsq

    def _solveproj(self, v, W, h=None, r=None, v_max=None):
        """Update residuals and representation(h) matrices.

        Parameters
        ----------
        v : iterable of list(int, float)
            Subset of training corpus.
        W : scipy.sparse.csc_matrix
            Dictionary matrix.
        h : scipy.sparse.csr_matrix
            Representation matrix.
        r : scipy.sparse.csr_matrix
            Residuals matrix.
        v_max : float
            Maximum possible value in matrices.

        """
        m, n = W.shape
        if v_max is not None:
            self.v_max = v_max
        elif self.v_max is None:
            self.v_max = v.max()

        batch_size = v.shape[1]
        rshape = (m, batch_size)
        hshape = (n, batch_size)

        if h is None or h.shape != hshape:
            h = np.zeros(hshape)

        if r is None or r.shape != rshape:
            r = scipy.sparse.csc_matrix(rshape)

        Wt = W.T
        WtW = Wt.dot(W)

        _h_r_error = None

        for iter_number in range(self._h_r_max_iter):
            logger.debug("h_r_error: %s" % _h_r_error)

            error_ = 0.

            Wt_v_minus_r = scipy.sparse.csc_matrix.dot(Wt, v - r)

            error_ = max(
                error_, solve_h(h, Wt_v_minus_r, WtW, self._kappa)
            )

            if self.use_r:
                r_actual = scipy.sparse.csc_matrix(v - W.dot(h))
                error_ = max(
                    error_,
                    solve_r(r, r_actual, self._lambda_, self.v_max)
                )
                r = r_actual

            error_ /= m

            if _h_r_error and np.abs(_h_r_error - error_) < self._h_r_stop_condition:
                break

            _h_r_error = error_

        return h, r<|MERGE_RESOLUTION|>--- conflicted
+++ resolved
@@ -84,7 +84,7 @@
         Parameters
         ----------
         corpus : iterable of list of (int, float), optional
-          Training corpus.
+            Training corpus.
         num_topics : int, optional
             Number of topics to extract.
         id2word: gensim.corpora.dictionary.Dictionary, optional
@@ -114,11 +114,7 @@
         normalize: bool, optional
             Whether to normalize W, h and r. Allows for estimation of perplexity, coherence, e.t.c.
         sparse_coef: float, optional
-<<<<<<< HEAD
             Deprecated.
-=======
-            Larger value makes W sparser, which improves speed but decreases topics quality.
->>>>>>> 6e5b2887
         random_state: {np.random.RandomState, int}, optional
             Seed for random generator. Needed for reproducibility.
 
@@ -309,7 +305,7 @@
         Parameters
         ----------
         corpus : iterable of list of (int, float), optional
-          Training corpus.
+            Training corpus.
         texts : list of list of str, optional
             Tokenized texts, needed for coherence models that use sliding window based (i.e. coherence=`c_something`)
             probability estimator .
@@ -362,7 +358,7 @@
         Parameters
         ----------
         corpus : iterable of list of (int, float), optional
-          Training corpus.
+            Training corpus.
 
         Returns
         -------
@@ -480,7 +476,7 @@
         Parameters
         ----------
         corpus : iterable of list of (int, float), optional
-          Training corpus.
+            Training corpus.
 
         """
         self._h, self._r = None, None
@@ -598,7 +594,7 @@
         Parameters
         ----------
         corpus : iterable of list of (int, float), optional
-          Training corpus.
+            Training corpus.
         chunksize : int, optional
             If provided, a more effective processing will performed.
 
